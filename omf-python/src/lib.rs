<<<<<<< HEAD
//! Python reader and writer for Open Mining Format version 2,
//! a standard for mining data interchange backed by the
//! [Global Mining Guidelines Group](https://gmggroup.org).
//!
//! > **The Python bindings are incomplete:**
//! > The ability to read OMF2 files is present, and to convert OMF1 files to OMF2,
//! > but not the ability to write files. The composite element is also not yet supported.
//!
//! > **Warning:**
//! > This is an alpha release of OMF 2. The storage format and libraries might be changed in
//! > backward-incompatible ways and are not subject to any SLA or deprecation policy.
//! > Further, this code is unfinished and may not be secure.
//! > Don't use it to open files you don't trust, and don't use it in production yet.
//!
//! # What is OMF
//!
//! OMF is an open-source serialization format and library to support data interchange
//! across the entire mining community.
//! Its goal is to standardize file formats and promote collaboration.
//!
//! This repository provides a file format specification and a Rust library for reading and writing files,
//! plus wrappers to use that library from C and Python.
//!
//! # Getting Started
//!
//! The [Reader](crate::file::reader::PyReader) object is the starting points for reading files.
//! [Project](crate::project::PyProject) is the root object of the data contained within the file,
//! storing a list of [elements](crate::element::PyElement),
//! each containing some geometry and a list of attributes.
//!
//! Supported element geometries are:
//!
//! - [Points](crate::geometry::PyPointSet).
//! - [Line segments](crate::geometry::PyLineSet).
//! - [Triangulated surfaces](crate::geometry::PySurface).
//! - [Grid surfaces](crate::geometry::PyGridSurface).
//!     - [Regular](crate::grid::PyGrid2Regular) or [tensor](crate::grid::PyGrid2Tensor).
//!     - Any [orientation](crate::grid::PyOrient2).
//! - [Block models](crate::block_model::PyBlockModel), with optional sub-blocks.
//!     - [Regular](crate::grid::PyGrid3Regular) or [tensor](crate::grid::PyGrid3Tensor).
//!     - Any [orientation](crate::grid::PyOrient3).
//!     - [Regular sub-blocks](crate::block_model::PyRegularSubblocks) that lie on a grid within
//!       their parent, with octree or arbitrary layout.
//!     - [Free-form sub-blocks](crate::block_model::PyFreeformSubblocks) that don't lie on any grid.
//! - Composite elements made out of any of the above. **Not yet supported under Python.**
//!
//! Supported attribute data types are:
//!
//! - [Floating-point or signed integer](crate::attribute::PyAttributeDataNumber) values,
//!   including date and date-time values.
//! - [Category](crate::attribute::PyAttributeDataCategory) values,
//!   storing an index used to look up name, color, or other sub-attributes.
//! - [Boolean](crate::attribute::PyAttributeDataBoolean) or filter values.
//! - 2D and 3D [vector](crate::attribute::PyAttributeDataVector) values.
//! - [Text](crate::attribute::PyAttributeDataText) values.
//! - [Color](crate::attribute::PyAttributeDataColor) values.
//! - [Projected texture](crate::attribute::PyAttributeDataProjectedTexture) images.
//! - [UV mapped texture](crate::attribute::PyAttributeDataMappedTexture) images.
//!
//! Attributes values can be valid or null.
//! They can be attached to different [parts](crate::attribute::PyLocation) of each element type,
//! such as the vertices vs. faces of a surface,
//! or the parent blocks vs. sub-blocks of a block model.

use block_model::{PyBlockModel, PyFreeformSubblocks, PyRegularSubblocks, PySubblockMode};
use grid::{PyGrid2Regular, PyGrid2Tensor, PyGrid3Regular, PyGrid3Tensor, PyOrient2, PyOrient3};
=======
/// Python bindings.
>>>>>>> 42f777f5
use pyo3::prelude::*;
use pyo3_stub_gen::{define_stub_info_gatherer, derive::*};

mod array;
mod attribute;
mod block_model;
mod colormap;
mod element;
mod errors;
mod file;
mod geometry;
mod grid;
mod omf1;
mod project;
mod validate;

/// Returns the version of the library
#[gen_stub_pyfunction]
#[pyfunction]
fn version() -> String {
    env!("CARGO_PKG_VERSION").to_owned()
}

/// This module provides python bindings for omf-rust.
#[pymodule]
fn omf_python(py: Python<'_>, m: &Bound<'_, PyModule>) -> PyResult<()> {
    m.add_class::<array::PyBooleanArray>()?;
    m.add_class::<array::PyBoundaryArray>()?;
    m.add_class::<array::PyColorArray>()?;
    m.add_class::<array::PyFreeformSubblockArray>()?;
    m.add_class::<array::PyGradientArray>()?;
    m.add_class::<array::PyImageArray>()?;
    m.add_class::<array::PyIndexArray>()?;
    m.add_class::<array::PyNameArray>()?;
    m.add_class::<array::PyNumberArray>()?;
    m.add_class::<array::PyRegularSubblockArray>()?;
    m.add_class::<array::PyScalarArray>()?;
    m.add_class::<array::PySegmentArray>()?;
    m.add_class::<array::PyTexcoordArray>()?;
    m.add_class::<array::PyTextArray>()?;
    m.add_class::<array::PyTriangleArray>()?;
    m.add_class::<array::PyVectorArray>()?;
    m.add_class::<array::PyVertexArray>()?;
    m.add_class::<attribute::PyAttribute>()?;
    m.add_class::<attribute::PyAttributeDataBoolean>()?;
    m.add_class::<attribute::PyAttributeDataCategory>()?;
    m.add_class::<attribute::PyAttributeDataColor>()?;
    m.add_class::<attribute::PyAttributeDataMappedTexture>()?;
    m.add_class::<attribute::PyAttributeDataNumber>()?;
    m.add_class::<attribute::PyAttributeDataProjectedTexture>()?;
    m.add_class::<attribute::PyAttributeDataText>()?;
    m.add_class::<attribute::PyAttributeDataVector>()?;
    m.add_class::<attribute::PyLocation>()?;
    m.add_class::<block_model::PyBlockModel>()?;
    m.add_class::<block_model::PyFreeformSubblocks>()?;
    m.add_class::<block_model::PyRegularSubblocks>()?;
    m.add_class::<block_model::PySubblockMode>()?;
    m.add_class::<colormap::PyNumberColormapContinuous>()?;
    m.add_class::<colormap::PyNumberColormapDiscrete>()?;
    m.add_class::<element::PyElement>()?;
    m.add_class::<file::reader::PyBoundaryType>()?;
    m.add_class::<file::reader::PyLimits>()?;
    m.add_class::<file::reader::PyReader>()?;
    m.add_class::<geometry::PyGridSurface>()?;
    m.add_class::<geometry::PyLineSet>()?;
    m.add_class::<geometry::PyPointSet>()?;
    m.add_class::<geometry::PySurface>()?;
    m.add_class::<grid::PyGrid2Regular>()?;
    m.add_class::<grid::PyGrid2Tensor>()?;
    m.add_class::<grid::PyGrid3Regular>()?;
    m.add_class::<grid::PyGrid3Tensor>()?;
    m.add_class::<grid::PyOrient2>()?;
    m.add_class::<grid::PyOrient3>()?;
    m.add_class::<omf1::converter::PyOmf1Converter>()?;
    m.add_class::<project::PyProject>()?;
    m.add_class::<validate::PyProblem>()?;

    m.add_function(wrap_pyfunction!(omf1::converter::detect_omf1, m)?)?;
    m.add_function(wrap_pyfunction!(version, m)?)?;

    m.add("OmfException", py.get_type::<errors::OmfException>())?;
    m.add(
        "OmfFileIoException",
        py.get_type::<errors::OmfFileIoException>(),
    )?;
    m.add(
        "OmfInvalidDataException",
        py.get_type::<errors::OmfInvalidDataException>(),
    )?;
    m.add(
        "OmfJsonException",
        py.get_type::<errors::OmfJsonException>(),
    )?;
    m.add(
        "OmfLimitExceededException",
        py.get_type::<errors::OmfLimitExceededException>(),
    )?;
    m.add(
        "OmfNotSupportedException",
        py.get_type::<errors::OmfNotSupportedException>(),
    )?;
    m.add(
        "OmfValidationFailedException",
        py.get_type::<errors::OmfValidationFailedException>(),
    )?;

    Ok(())
}

define_stub_info_gatherer!(stub_info);<|MERGE_RESOLUTION|>--- conflicted
+++ resolved
@@ -1,4 +1,3 @@
-<<<<<<< HEAD
 //! Python reader and writer for Open Mining Format version 2,
 //! a standard for mining data interchange backed by the
 //! [Global Mining Guidelines Group](https://gmggroup.org).
@@ -63,11 +62,6 @@
 //! such as the vertices vs. faces of a surface,
 //! or the parent blocks vs. sub-blocks of a block model.
 
-use block_model::{PyBlockModel, PyFreeformSubblocks, PyRegularSubblocks, PySubblockMode};
-use grid::{PyGrid2Regular, PyGrid2Tensor, PyGrid3Regular, PyGrid3Tensor, PyOrient2, PyOrient3};
-=======
-/// Python bindings.
->>>>>>> 42f777f5
 use pyo3::prelude::*;
 use pyo3_stub_gen::{define_stub_info_gatherer, derive::*};
 
